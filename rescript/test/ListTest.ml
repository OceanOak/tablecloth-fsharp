--- conflicted
+++ resolved
@@ -1350,62 +1350,33 @@
 
       describe "equal" (fun () ->
           test "normal int" (fun () ->
-<<<<<<< HEAD
-              expect (equal Int.equal [ 2; 5; 6; 11 ] [ 2; 5; 6; 11 ])
-              |> toEqual Eq.bool true ) ;
-          test "normal int" (fun () ->
-              expect (equal Int.equal [ 2; 5; -6; 11 ] [ 2; 5; 6; 11 ])
-=======
               expect (equal [ 2; 5; 6; 11 ] [ 2; 5; 6; 11 ] Int.equal)
               |> toEqual Eq.bool true ) ;
           test "normal int" (fun () ->
               expect (equal [ 2; 5; -6; 11 ] [ 2; 5; 6; 11 ] Int.equal)
->>>>>>> d2a96b03
               |> toEqual Eq.bool false ) ;
           test "normal string" (fun () ->
               expect
                 (equal
-<<<<<<< HEAD
-                   String.equal
-                   [ "hi"; "hello"; "hey" ]
-                   [ "hi"; "hello"; "hey" ] )
-=======
                    [ "hi"; "hello"; "hey" ]
                    [ "hi"; "hello"; "hey" ]
                    String.equal )
->>>>>>> d2a96b03
               |> toEqual Eq.bool true ) ) ;
 
       describe "compare" (fun () ->
           test "normal int" (fun () ->
-<<<<<<< HEAD
-              expect (compare Int.compare [ 2; 5; 6; 11 ] [ 2; 5; 6; 11 ])
+              expect (compare [ 2; 5; 6; 11 ] [ 2; 5; 6; 11 ] Int.compare)
               |> toEqual Eq.int 0 ) ;
           test "normal int with different element" (fun () ->
-              expect (compare Int.compare [ 2; 5; -6; 11 ] [ 2; 5; 6; 11 ])
+              expect (compare [ 2; 5; -6; 11 ] [ 2; 5; 6; 11 ] Int.compare)
               |> toEqual Eq.int (-1) ) ;
           test "normal int with shorter and longer array" (fun () ->
-              expect (compare Int.compare [ 2; 5; 6; 11 ] [ 2; 5; 6 ])
-=======
-              expect (compare [ 2; 5; 6; 11 ] [ 2; 5; 6; 11 ] ~f:Int.compare)
-              |> toEqual Eq.int 0 ) ;
-          test "normal int with different element" (fun () ->
-              expect (compare [ 2; 5; -6; 11 ] [ 2; 5; 6; 11 ] ~f:Int.compare)
-              |> toEqual Eq.int (-1) ) ;
-          test "normal int with shorter and longer array" (fun () ->
-              expect (compare [ 2; 5; 6; 11 ] [ 2; 5; 6 ] ~f:Int.compare)
->>>>>>> d2a96b03
+              expect (compare [ 2; 5; 6; 11 ] [ 2; 5; 6 ] Int.compare)
               |> toEqual Eq.int 1 ) ;
           test "normal string" (fun () ->
               expect
                 (compare
-<<<<<<< HEAD
-                   String.compare
-                   [ "hi"; "hello"; "hey" ]
-                   [ "hi"; "hello"; "hey" ] )
-=======
                    [ "hi"; "hello"; "hey" ]
                    [ "hi"; "hello"; "hey" ]
-                   ~f:String.compare )
->>>>>>> d2a96b03
+                   String.compare )
               |> toEqual Eq.int 0 ) ) )