--- conflicted
+++ resolved
@@ -130,11 +130,7 @@
   let result =
     fold t ~initial:[] ~f:(fun results element ->
         match element with None -> results | Some value -> value :: results )
-<<<<<<< HEAD
-    |> fromList
-=======
     |> from_list
->>>>>>> d2a96b03
   in
   reverse result ;
   result
@@ -207,13 +203,9 @@
 
 let sort t = Base.Array.sort t
 
-<<<<<<< HEAD
-let forEach a ~f = Base.Array.iter a ~f
-=======
 let for_each a ~f = Base.Array.iter a ~f
 
 let for_each_with_index a ~f = Base.Array.iteri a ~f
->>>>>>> d2a96b03
 
 let to_list (a : 'a array) : 'a list = Base.Array.to_list a
 
